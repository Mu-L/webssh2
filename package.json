--- conflicted
+++ resolved
@@ -50,12 +50,8 @@
   },
   "devDependencies": {
     "@fortawesome/fontawesome": "^1.1.3",
-<<<<<<< HEAD
     "@fortawesome/fontawesome-free-solid": "^5.0.11",
-=======
-    "@fortawesome/fontawesome-free-solid": "^5.0.6",
     "ajv": "^6.5.0",
->>>>>>> 4e8bfc7d
     "bithound": "^1.7.0",
     "clean-webpack-plugin": "^0.1.18",
     "copy-webpack-plugin": "^4.3.1",
